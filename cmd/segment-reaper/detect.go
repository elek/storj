--- conflicted
+++ resolved
@@ -34,135 +34,6 @@
 	}
 )
 
-<<<<<<< HEAD
-// Cluster key for objects map.
-type Cluster struct {
-	projectID string
-	bucket    string
-}
-
-// Object represents object with segments.
-type Object struct {
-	// TODO verify if we have more than 64 segments for object in network
-	segments uint64
-
-	expectedNumberOfSegments byte
-
-	hasLastSegment bool
-	// if skip is true then segments from this object shouldn't be treated as zombie segments
-	// and printed out, e.g. when one of segments is out of specified date rage
-	skip bool
-}
-
-// ObjectsMap map that keeps objects representation.
-type ObjectsMap map[Cluster]map[storj.Path]*Object
-
-// Observer metainfo.Loop observer for zombie reaper.
-type Observer struct {
-	db      metainfo.PointerDB
-	objects ObjectsMap
-	writer  *csv.Writer
-
-	lastProjectID string
-
-	inlineSegments     int
-	lastInlineSegments int
-	remoteSegments     int
-}
-
-// RemoteSegment processes a segment to collect data needed to detect zombie segment.
-func (observer *Observer) RemoteSegment(ctx context.Context, path metainfo.ScopedPath, pointer *pb.Pointer) (err error) {
-	return observer.processSegment(ctx, path, pointer)
-}
-
-// InlineSegment processes a segment to collect data needed to detect zombie segment.
-func (observer *Observer) InlineSegment(ctx context.Context, path metainfo.ScopedPath, pointer *pb.Pointer) (err error) {
-	return observer.processSegment(ctx, path, pointer)
-}
-
-// Object not used in this implementation.
-func (observer *Observer) Object(ctx context.Context, path metainfo.ScopedPath, pointer *pb.Pointer) (err error) {
-	return nil
-}
-
-// processSegment aggregates, in the observer internal state, the objects that
-// belong the same project, tracking their segments indexes and aggregated
-// information of them for calling analyzeProject method, before a new project
-// list of object segments list starts and the internal status is reset.
-//
-// It also aggregates some stats about all the segments independently of the
-// object to which belong.
-//
-// NOTE it's expected that this method is called continually for the objects
-// which belong to a same project before calling it with objects of another
-// project.
-func (observer *Observer) processSegment(ctx context.Context, path metainfo.ScopedPath, pointer *pb.Pointer) error {
-	cluster := Cluster{
-		projectID: path.ProjectIDString,
-		bucket:    path.BucketName,
-	}
-
-	if observer.lastProjectID != "" && observer.lastProjectID != cluster.projectID {
-		err := analyzeProject(ctx, observer.db, observer.objects, observer.writer)
-		if err != nil {
-			return err
-		}
-
-		// cleanup map to free memory
-		observer.objects = make(ObjectsMap)
-	}
-
-	isLastSegment := path.Segment == "l"
-	object := findOrCreate(cluster, path.EncryptedObjectPath, observer.objects)
-	if isLastSegment {
-		object.hasLastSegment = true
-
-		streamMeta := pb.StreamMeta{}
-		err := proto.Unmarshal(pointer.Metadata, &streamMeta)
-		if err != nil {
-			return errs.New("unexpected error unmarshalling pointer metadata %s", err)
-		}
-
-		if streamMeta.NumberOfSegments > 0 {
-			if streamMeta.NumberOfSegments > int64(maxNumOfSegments) {
-				object.skip = true
-				zap.S().Warn("unsupported number of segments", zap.Int64("index", streamMeta.NumberOfSegments))
-			}
-			object.expectedNumberOfSegments = byte(streamMeta.NumberOfSegments)
-		}
-	} else {
-		segmentIndex, err := strconv.Atoi(path.Segment[1:])
-		if err != nil {
-			return err
-		}
-		if segmentIndex >= int(maxNumOfSegments) {
-			object.skip = true
-			zap.S().Warn("unsupported segment index", zap.Int("index", segmentIndex))
-		}
-
-		if object.segments&(1<<uint64(segmentIndex)) != 0 {
-			// TODO make path displayable
-			return errs.New("fatal error this segment is duplicated: %s", path.Raw)
-		}
-
-		object.segments |= 1 << uint64(segmentIndex)
-	}
-
-	// collect number of pointers for report
-	if pointer.Type == pb.Pointer_INLINE {
-		observer.inlineSegments++
-		if isLastSegment {
-			observer.lastInlineSegments++
-		}
-	} else {
-		observer.remoteSegments++
-	}
-	observer.lastProjectID = cluster.projectID
-	return nil
-}
-
-=======
->>>>>>> 7288d017
 func init() {
 	rootCmd.AddCommand(detectCmd)
 
